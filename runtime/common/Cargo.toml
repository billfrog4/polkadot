[package]
name = "polkadot-runtime-common"
version = "0.7.34-dev"
authors = ["Parity Technologies <admin@parity.io>"]
edition = "2018"

[dependencies]
bitvec = { version = "0.17.4", default-features = false, features = ["alloc"] }
codec = { package = "parity-scale-codec", version = "1.3.0", default-features = false, features = ["derive"] }
log = { version = "0.3.9", optional = true }
rustc-hex = { version = "2.0.1", default-features = false }
serde = { version = "1.0.102", default-features = false }
serde_derive = { version = "1.0.102", optional = true }

<<<<<<< HEAD
sp-api = { git = "https://github.com/paritytech/substrate", branch = "bkchr-cumulus-branch", default-features = false }
inherents = { package = "sp-inherents", git = "https://github.com/paritytech/substrate", branch = "bkchr-cumulus-branch", default-features = false }
sp-std = { package = "sp-std", git = "https://github.com/paritytech/substrate", branch = "bkchr-cumulus-branch", default-features = false }
sp-io = { git = "https://github.com/paritytech/substrate", branch = "bkchr-cumulus-branch", default-features = false }
sp-runtime = { git = "https://github.com/paritytech/substrate", branch = "bkchr-cumulus-branch", default-features = false }
sp-staking = { git = "https://github.com/paritytech/substrate", branch = "bkchr-cumulus-branch", default-features = false }
sp-core = { git = "https://github.com/paritytech/substrate", branch = "bkchr-cumulus-branch", default-features = false }
=======
sp-api = { git = "https://github.com/paritytech/substrate", branch = "master", default-features = false }
inherents = { package = "sp-inherents", git = "https://github.com/paritytech/substrate", branch = "master", default-features = false }
sp-std = { package = "sp-std", git = "https://github.com/paritytech/substrate", branch = "master", default-features = false }
sp-io = { git = "https://github.com/paritytech/substrate", branch = "master", default-features = false }
sp-runtime = { git = "https://github.com/paritytech/substrate", branch = "master", default-features = false }
sp-session = { git = "https://github.com/paritytech/substrate", branch = "master", default-features = false }
sp-staking = { git = "https://github.com/paritytech/substrate", branch = "master", default-features = false }
sp-core = { git = "https://github.com/paritytech/substrate", branch = "master", default-features = false }
>>>>>>> a468a628

authorship = { package = "pallet-authorship", git = "https://github.com/paritytech/substrate", branch = "bkchr-cumulus-branch", default-features = false }
balances = { package = "pallet-balances", git = "https://github.com/paritytech/substrate", branch = "bkchr-cumulus-branch", default-features = false }
session = { package = "pallet-session", git = "https://github.com/paritytech/substrate", branch = "bkchr-cumulus-branch", default-features = false }
frame-support = { git = "https://github.com/paritytech/substrate", branch = "bkchr-cumulus-branch", default-features = false }
staking = { package = "pallet-staking", git = "https://github.com/paritytech/substrate", branch = "bkchr-cumulus-branch", default-features = false }
system = { package = "frame-system", git = "https://github.com/paritytech/substrate", branch = "bkchr-cumulus-branch", default-features = false }
timestamp = { package = "pallet-timestamp", git = "https://github.com/paritytech/substrate", branch = "bkchr-cumulus-branch", default-features = false }
vesting = { package = "pallet-vesting", git = "https://github.com/paritytech/substrate", branch = "bkchr-cumulus-branch", default-features = false }
offences = { package = "pallet-offences", git = "https://github.com/paritytech/substrate", branch = "bkchr-cumulus-branch", default-features = false }
frame-benchmarking = { git = "https://github.com/paritytech/substrate", branch = "bkchr-cumulus-branch", default-features = false, optional = true }

primitives = { package = "polkadot-primitives", path = "../../primitives", default-features = false }
libsecp256k1 = { version = "0.3.2", default-features = false, optional = true }

[dev-dependencies]
hex-literal = "0.2.1"
keyring = { package = "sp-keyring", git = "https://github.com/paritytech/substrate", branch = "bkchr-cumulus-branch" }
sp-trie = { git = "https://github.com/paritytech/substrate", branch = "bkchr-cumulus-branch" }
babe = { package = "pallet-babe", git = "https://github.com/paritytech/substrate", branch = "bkchr-cumulus-branch" }
sp-application-crypto = { git = "https://github.com/paritytech/substrate", branch = "bkchr-cumulus-branch" }
randomness-collective-flip = { package = "pallet-randomness-collective-flip", git = "https://github.com/paritytech/substrate", branch = "bkchr-cumulus-branch" }
pallet-staking-reward-curve = { git = "https://github.com/paritytech/substrate", branch = "bkchr-cumulus-branch" }
treasury = { package = "pallet-treasury", git = "https://github.com/paritytech/substrate", branch = "bkchr-cumulus-branch" }
trie-db = "0.20.0"
serde_json = "1.0.41"
libsecp256k1 = "0.3.2"

[features]
default = ["std"]
no_std = []
std = [
	"bitvec/std",
	"codec/std",
	"log",
	"rustc-hex/std",
	"serde_derive",
	"serde/std",
	"primitives/std",
	"inherents/std",
	"sp-core/std",
	"sp-api/std",
	"sp-std/std",
	"sp-io/std",
	"frame-support/std",
	"authorship/std",
	"balances/std",
	"sp-runtime/std",
	"sp-session/std",
	"sp-staking/std",
	"session/std",
	"staking/std",
	"system/std",
	"timestamp/std",
	"vesting/std",
]
runtime-benchmarks = [
	"libsecp256k1/hmac",
	"frame-benchmarking",
	"frame-support/runtime-benchmarks",
	"system/runtime-benchmarks",
]<|MERGE_RESOLUTION|>--- conflicted
+++ resolved
@@ -12,24 +12,14 @@
 serde = { version = "1.0.102", default-features = false }
 serde_derive = { version = "1.0.102", optional = true }
 
-<<<<<<< HEAD
 sp-api = { git = "https://github.com/paritytech/substrate", branch = "bkchr-cumulus-branch", default-features = false }
 inherents = { package = "sp-inherents", git = "https://github.com/paritytech/substrate", branch = "bkchr-cumulus-branch", default-features = false }
 sp-std = { package = "sp-std", git = "https://github.com/paritytech/substrate", branch = "bkchr-cumulus-branch", default-features = false }
 sp-io = { git = "https://github.com/paritytech/substrate", branch = "bkchr-cumulus-branch", default-features = false }
 sp-runtime = { git = "https://github.com/paritytech/substrate", branch = "bkchr-cumulus-branch", default-features = false }
+sp-session = { git = "https://github.com/paritytech/substrate", branch = "bkchr-cumulus-branch", default-features = false }
 sp-staking = { git = "https://github.com/paritytech/substrate", branch = "bkchr-cumulus-branch", default-features = false }
 sp-core = { git = "https://github.com/paritytech/substrate", branch = "bkchr-cumulus-branch", default-features = false }
-=======
-sp-api = { git = "https://github.com/paritytech/substrate", branch = "master", default-features = false }
-inherents = { package = "sp-inherents", git = "https://github.com/paritytech/substrate", branch = "master", default-features = false }
-sp-std = { package = "sp-std", git = "https://github.com/paritytech/substrate", branch = "master", default-features = false }
-sp-io = { git = "https://github.com/paritytech/substrate", branch = "master", default-features = false }
-sp-runtime = { git = "https://github.com/paritytech/substrate", branch = "master", default-features = false }
-sp-session = { git = "https://github.com/paritytech/substrate", branch = "master", default-features = false }
-sp-staking = { git = "https://github.com/paritytech/substrate", branch = "master", default-features = false }
-sp-core = { git = "https://github.com/paritytech/substrate", branch = "master", default-features = false }
->>>>>>> a468a628
 
 authorship = { package = "pallet-authorship", git = "https://github.com/paritytech/substrate", branch = "bkchr-cumulus-branch", default-features = false }
 balances = { package = "pallet-balances", git = "https://github.com/paritytech/substrate", branch = "bkchr-cumulus-branch", default-features = false }
